import random
import numpy as np
import torch
import torch.nn as nn
import torch.nn.functional as F
from transformers import GPT2Tokenizer
from dataset import pretrain_dataset, finetune_dataset, inference_dataset
from time import time

def format_time(seconds: float) -> str:
    seconds = int(seconds)
    if seconds < 60:  # Less than 60 seconds
        return f"{seconds}s"
    
    elif seconds < 3600:  # Less than 1 hour (in minutes and seconds)
        minutes = seconds // 60
        seconds %= 60
        return f"{minutes}m {seconds}s"
    
    else:  # Greater than or equal to 1 hour (in hours and minutes)
        hours = seconds // 3600
        minutes = (seconds % 3600) // 60
        return f"{hours}h {minutes}m"

# Set all seeds for reproducibility.
SEED = 42
random.seed(SEED)
np.random.seed(SEED)
torch.manual_seed(SEED)
if torch.cuda.is_available():
    torch.cuda.manual_seed_all(SEED)
torch.backends.cudnn.deterministic = True
torch.backends.cudnn.benchmark = False

# Initialize tokenizer. Ensure a mask token exists.
tokenizer = GPT2Tokenizer.from_pretrained("gpt2")
tokenizer.pad_token = tokenizer.eos_token
if tokenizer.mask_token is None:
    tokenizer.add_special_tokens({"mask_token": "[MASK]"})
if tokenizer.sep_token is None:
    tokenizer.add_special_tokens({"sep_token": "[SEP]"})

MASK_TOKEN_ID = tokenizer.convert_tokens_to_ids(tokenizer.mask_token)
SEP_TOKEN_ID = tokenizer.convert_tokens_to_ids(tokenizer.sep_token)
print(SEP_TOKEN_ID)
VOCAB_SIZE = len(tokenizer)

PROMPT_LEN = 128   # Conditioning prompt length.
RESP_LEN = 128     # Response length.
TOTAL_SEQ_LEN = PROMPT_LEN + RESP_LEN  # Combined sequence length.

def corrupt_combined(token_ids, noise_level, mask_prompt=True, prompt_length=None):
    """
    Given token_ids of shape [B, L],
    if mask_prompt is True, randomly replace each token with MASK_TOKEN_ID with probability noise_level.
    Otherwise, leave the first prompt_length tokens intact and corrupt only the response tokens.
    Returns:
      - corrupted tensor (same shape)
      - corruption_mask: boolean tensor indicating which positions were replaced.
    """
    B, L = token_ids.size()
    corruption_mask = torch.zeros_like(token_ids, device=token_ids.device).bool()
    if mask_prompt:
        # Entire sequence is eligible.
        corruption_mask = torch.bernoulli(
            torch.full(token_ids.shape, noise_level, device=token_ids.device, dtype=torch.float32)
        ).bool()
    else:
        # Only the response tokens (positions prompt_length:) are eligible.
        if prompt_length is None:
            raise ValueError("prompt_length must be provided when mask_prompt is False.")
        response_len = L - prompt_length
        response_mask = torch.bernoulli(
            torch.full((B, response_len), noise_level, device=token_ids.device, dtype=torch.float32)
        ).bool()
        corruption_mask[:, prompt_length:] = response_mask
    corrupted = token_ids.clone()
    corrupted[corruption_mask] = MASK_TOKEN_ID
    return corrupted, corruption_mask

class MaskedDiffusionLM(nn.Module):
    def __init__(self, vocab_size, embed_dim, num_layers, num_heads):
        super().__init__()
        # Embedding and positional encoding for the combined sequence.
        self.token_embedding = nn.Embedding(vocab_size, embed_dim)
        self.pos_embedding = nn.Parameter(torch.randn(1, TOTAL_SEQ_LEN, embed_dim))
        # A single transformer for the denoising task.
        encoder_layer = nn.TransformerEncoderLayer(d_model=embed_dim, nhead=num_heads)
        self.transformer = nn.TransformerEncoder(encoder_layer, num_layers=num_layers)
        # Final projection to vocabulary logits.
        self.vocab_decoder = nn.Linear(embed_dim, vocab_size)
        self.norm = nn.LayerNorm(embed_dim)
        
    def forward(self, prompt_ids, response_ids, noise_level, mask_prompt=True):
        """
        Combined forward pass for pretraining or fine-tuning.
          prompt_ids: [B, PROMPT_LEN] tokens for prompt.
          response_ids: [B, RESP_LEN] tokens for response.
          noise_level: scalar in [0,1] (masking probability).
          mask_prompt: If True, mask entire sequence (pretraining). If False, only mask the response.
        Process:
          1. Concatenate prompt and response into one [B, TOTAL_SEQ_LEN] sequence.
          2. Apply corruption per the mask strategy.
          3. Embed tokens + add positional embeddings.
          4. Process through the transformer.
          5. Project to vocabulary logits.
        Returns:
          logits: [B, TOTAL_SEQ_LEN, vocab_size]
          corruption_mask: boolean [B, TOTAL_SEQ_LEN] (indicating masked positions).
        """
<<<<<<< HEAD
        prompt_len = prompt_ids.size(1)
        total_seq_len = prompt_len + response_ids.size(1)
        combined_ids = torch.cat([prompt_ids, response_ids], dim=1)  # [B, total_seq_len]
        corrupted_ids, corruption_mask = corrupt_combined(combined_ids, noise_level, mask_prompt, prompt_length=prompt_len)
        # Embed tokens and add positional encoding.
        x = self.token_embedding(corrupted_ids)  # [B, total_seq_len, D]
        x = x + self.pos_embedding[:, :total_seq_len, :]
        # Process through transformer.
        x = self.transformer(x.transpose(0, 1)).transpose(0, 1)
=======
        B = prompt_ids.size(0)
        # Concatenate prompt and response.
        combined_ids = torch.cat([prompt_ids, response_ids], dim=1)  # [B, TOTAL_SEQ_LEN]
        # Step 1: Corrupt tokens.
        corrupted_ids, corruption_mask = corrupt_combined(combined_ids, noise_level, mask_prompt)
        cids = np.array(corrupted_ids.cpu().numpy()[0])
        # Step 2: Embed tokens and add positional encoding.
        x = self.token_embedding(corrupted_ids)  # [B, TOTAL_SEQ_LEN, D]
        x = x + self.pos_embedding[:, :TOTAL_SEQ_LEN, :]
        # Step 3: Process through transformer.
        x = self.transformer(x.transpose(0,1))  # [TOTAL_SEQ_LEN, B, D]
        x = x.transpose(0,1)  # [B, TOTAL_SEQ_LEN, D]
>>>>>>> 82458f6a
        x = self.norm(x)
        # Project to logits.
        logits = self.vocab_decoder(x)  # [B, total_seq_len, vocab_size]
        return logits, corruption_mask

def train(model, tokenizer, dataset, num_steps=1000, mask_prompt=True, accumulation_steps=1):
    optimizer = torch.optim.Adam(model.parameters(), lr=1e-3)
    scheduler = torch.optim.lr_scheduler.StepLR(optimizer, step_size=50, gamma=0.95)
    model.train()
    start = time()
    
    for step in range(num_steps):
        # Only zero gradients at the start of each accumulation cycle
        if step % accumulation_steps == 0:
            optimizer.zero_grad()
        
        # Process a single sample (or batch)
        prompt_text, response_text = dataset[step % len(dataset)]
        
        prompt_inputs = tokenizer(prompt_text + "[SEP]", return_tensors="pt", padding="max_length",
                                max_length=PROMPT_LEN, truncation=True)
        response_inputs = tokenizer(response_text, return_tensors="pt", padding="max_length",
                                  max_length=RESP_LEN, truncation=True)
        
        prompt_ids = prompt_inputs.input_ids.to(device)
        response_ids = response_inputs.input_ids.to(device)
        
        noise_level = random.uniform(0.1, 1)
        logits, corruption_mask = model(prompt_ids, response_ids, noise_level, mask_prompt)
        
        loss = F.cross_entropy(logits[corruption_mask], 
                             torch.cat([prompt_ids, response_ids], dim=1)[corruption_mask])
        loss = loss / accumulation_steps  # Normalize loss
        loss.backward()
        
        # Only step and clip gradients after accumulation_steps
        if (step + 1) % accumulation_steps == 0:
            torch.nn.utils.clip_grad_norm_(model.parameters(), max_norm=1.0)
            optimizer.step()
            scheduler.step()
        
        if step % 100 == 0:
            stage = "Pretraining" if mask_prompt else "Fine-tuning"
            current_lr = scheduler.get_last_lr()[0]
            percent = float(step)*100/float(num_steps)
            elapsed = time()-start
            print(f"[{stage}] Step {step}/{num_steps} ({round(percent)}%,{format_time(elapsed)}/{format_time(elapsed/(max(float(percent)/100,0.001)))}) - Loss: {loss.item():.4f} - LR: {current_lr:.6f}")
            if round(current_lr*1000000) == 0:
                print("Learning rate dropped to 0, stopping training")
                break
    print(f"Training took: {round(time()-start)}s")

def inference(model, tokenizer, prompt_text, steps=RESP_LEN,debug_print=False):
    model.eval()
    device = next(model.parameters()).device
    with torch.no_grad():
        # Tokenize the prompt
        prompt_inputs = tokenizer(prompt_text, return_tensors="pt", padding="max_length",
                                  max_length=PROMPT_LEN, truncation=True)
        prompt_ids = prompt_inputs.input_ids.to(device)  # [B, PROMPT_LEN]
        B = prompt_ids.size(0)
        # Initialize all response tokens as MASK
        response_ids = torch.full((B, RESP_LEN), MASK_TOKEN_ID, device=device)
        
        print("---- Inference: Diffusion Inference ----")
        print("PROMPT", prompt_text)
        
        # Number of tokens to unlock per step
        tokens_per_step = max(1, RESP_LEN // steps)
        
        # Loop until all tokens are locked or we finish all steps
        for step in range(steps):
            # Forward pass. noise_level=0 since we use predictions directly.
            logits, _ = model(prompt_ids, response_ids, noise_level=0, mask_prompt=False)
            logits_resp = logits[:, PROMPT_LEN:, :]  # shape: [B, RESP_LEN, vocab_size]
            
            # Convert logits to probabilities
            probs = torch.softmax(logits_resp, dim=-1)  # [B, RESP_LEN, vocab_size]
            top_probs, top_ids = probs.max(dim=-1)        # [B, RESP_LEN]
            
            # Get positions that are still MASK
            masked_positions = response_ids.eq(MASK_TOKEN_ID)  # [B, RESP_LEN]
            
            # For each example in the batch, lock in `tokens_per_step` tokens
            for b in range(B):
                # Find indices of response tokens still masked
                candidates = torch.nonzero(masked_positions[b]).squeeze(1)
                if candidates.numel() == 0:
                    continue  # All tokens are locked
                
                # Limit the number of tokens to unlock in this step
                if step < (steps -1):
                    num_to_unlock = min(tokens_per_step, candidates.numel())
                else:
                    num_to_unlock = candidates.numel()
                
                # Select `num_to_unlock` candidates with highest confidence
                candidate_confidences = top_probs[b, candidates]
                best_indices = torch.topk(candidate_confidences, num_to_unlock).indices
                best_positions = candidates[best_indices]
                
                # Lock in the tokens at those positions
                response_ids[b, best_positions] = top_ids[b, best_positions]
            
            # Decode without skipping special tokens
            decoded = tokenizer.decode(response_ids[0], skip_special_tokens=False)
            # Remove other undesired special tokens (e.g., eos_token)
            if tokenizer.eos_token is not None:
                decoded = decoded.replace(tokenizer.eos_token, "")
            # Replace mask token with a gray-colored version
            decoded = decoded.replace(tokenizer.mask_token, "\033[90m" + tokenizer.mask_token + "\033[0m")
            if debug_print: print(f"Inference Step {step+1:02d}: {decoded}")
            
            # Stop early if no masked tokens remain
            if masked_positions.sum() == 0:
                break
    print("RESPONSE:", decoded)
    return decoded

if __name__ == "__main__":
    # Initialize the masked diffusion LM.
    embed_dim = 768
    num_layers = 12
    num_heads = 12
    device = torch.device("cuda" if torch.cuda.is_available() else "cpu")
    print("Device:",device)
    model = MaskedDiffusionLM(VOCAB_SIZE, embed_dim, num_layers, num_heads).to(device)
    epochs_pretrain = 100
    epochs_finetune = 100
    pretrain = True
    finetune = True
    if pretrain:
        print("====== Pretraining ======")
        print(f"Train on {len(pretrain_dataset)} samples")
        # For pretraining, mask_prompt=True (random masking over entire sequence).
        train(model, tokenizer, pretrain_dataset, num_steps=len(pretrain_dataset) * epochs_pretrain, mask_prompt=True, accumulation_steps=1)
        torch.save(model.state_dict(), "model_pretrained.pth")
        print("Model saved as model_pretrained.pth")
    else:
        model.load_state_dict(torch.load("model_pretrained.pth", map_location=device))
        model.to(device)
    
    if finetune:
        print("====== Finetuning ======")
        print(f"Train on {len(finetune_dataset)} samples")
        # For pretraining, mask_prompt=True (random masking over entire sequence).
        train(model, tokenizer, finetune_dataset, num_steps=len(finetune_dataset) * epochs_finetune, mask_prompt=False, accumulation_steps=1)
        torch.save(model.state_dict(), "model_finetuned.pth")
        print("Model saved as model_finetuned.pth")
    elif not finetune and not pretrain:
        model.load_state_dict(torch.load("model_finetuned.pth", map_location=device))
        model.to(device)
    print("\n====== Inference ======")
    # During inference, we keep the prompt intact and update only the response.
    variations = [1,10,RESP_LEN]
    scores = []
    for variation in variations:
        scores.append(len(inference_dataset))
    for pair in inference_dataset:
        for index, i in enumerate(variations):
            decoded = inference(model, tokenizer, pair[0], steps=i)
            if decoded != pair[1]:
                print("Label:",pair[1],"\n\nVS\n\n",decoded)
                scores[index] -= 1
    for index, variation in enumerate(variations):
        score = scores[index]
        print(f"Score for {variation} diffusion steps: {score}/{len(inference_dataset)} ({round(float(score)*100/float(len(inference_dataset)))}%)")<|MERGE_RESOLUTION|>--- conflicted
+++ resolved
@@ -108,7 +108,6 @@
           logits: [B, TOTAL_SEQ_LEN, vocab_size]
           corruption_mask: boolean [B, TOTAL_SEQ_LEN] (indicating masked positions).
         """
-<<<<<<< HEAD
         prompt_len = prompt_ids.size(1)
         total_seq_len = prompt_len + response_ids.size(1)
         combined_ids = torch.cat([prompt_ids, response_ids], dim=1)  # [B, total_seq_len]
@@ -118,20 +117,6 @@
         x = x + self.pos_embedding[:, :total_seq_len, :]
         # Process through transformer.
         x = self.transformer(x.transpose(0, 1)).transpose(0, 1)
-=======
-        B = prompt_ids.size(0)
-        # Concatenate prompt and response.
-        combined_ids = torch.cat([prompt_ids, response_ids], dim=1)  # [B, TOTAL_SEQ_LEN]
-        # Step 1: Corrupt tokens.
-        corrupted_ids, corruption_mask = corrupt_combined(combined_ids, noise_level, mask_prompt)
-        cids = np.array(corrupted_ids.cpu().numpy()[0])
-        # Step 2: Embed tokens and add positional encoding.
-        x = self.token_embedding(corrupted_ids)  # [B, TOTAL_SEQ_LEN, D]
-        x = x + self.pos_embedding[:, :TOTAL_SEQ_LEN, :]
-        # Step 3: Process through transformer.
-        x = self.transformer(x.transpose(0,1))  # [TOTAL_SEQ_LEN, B, D]
-        x = x.transpose(0,1)  # [B, TOTAL_SEQ_LEN, D]
->>>>>>> 82458f6a
         x = self.norm(x)
         # Project to logits.
         logits = self.vocab_decoder(x)  # [B, total_seq_len, vocab_size]
